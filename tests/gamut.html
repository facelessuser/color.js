<!DOCTYPE html>
<html lang="en">
<head>

<meta charset="UTF-8">
<title>Gamut mapping tests</title>
<link rel="stylesheet" href="https://test.mavo.io/style.css" />
<link rel="stylesheet" href="style.css" />

<script src="https://blissfuljs.com/bliss.shy.js"></script>
<script src="https://test.mavo.io/test.js"></script>

<script src="../color.js" type="module"></script>
<script>
function gamutTest(toSpace, args) {
	let td = document.currentScript.parentNode.previousElementSibling;

	print(() => {
		let color = new Color(td.textContent);
		let color2 = color.to(toSpace);
		return color2.toString({inGamut: args, precision: null});
	});
}
</script>

</head>
<body>

<h1>Gamut mapping Tests</h1>
<p>These tests check how coords are shrunk to smaller gamuts.</p>

<section>
	<h1>P3 primaries to sRGB</h1>
	<table class="reftest" data-test="fuzzyNumbers1" data-columns="3" data-colors="1,2,3">
		<tr title="Using chroma reduction">
			<td>color(display-p3 1 0 0)</td>
			<td>
				<script>gamutTest("srgb");</script>
			</td>
			<td>
				rgb(100% 0% 0%)
			</td>
		</tr>
		<tr title="Using HSL saturation reduction">
			<td>color(display-p3 1 0 0)</td>
			<td>
				<script>gamutTest("srgb", {method: "hsl.saturation"});</script>
			</td>
			<td>
				rgb(100% 0% 0%)
			</td>
		</tr>
		<tr title="Using clipping">
			<td>color(display-p3 1 0 0)</td>
			<td>
				<script>gamutTest("srgb", {method: "clip"});</script>
			</td>

			<td>
				rgb(100% 0% 0%)
			</td>
		</tr>
		<tr title="Using chroma reduction">
			<td>color(display-p3 0 1 0)</td>
			<td>
				<script>gamutTest("srgb");</script>
			</td>
			<td>
				rgb(0% 98.38829193480104% 16.187708981499607%)
			</td>
		</tr>
		<tr title="Using HSL saturation reduction">
			<td>color(display-p3 0 1 0)</td>
			<td>
				<script>gamutTest("srgb", {method: "hsl.saturation"});</script>
			</td>
			<td>
				rgb(0% 100% 0%)
			</td>
		</tr>
		<tr title="Using clipping">
			<td>color(display-p3 0 1 0)</td>
			<td>
				<script>gamutTest("srgb", {method: "clip"});</script>
			</td>

			<td>
				rgb(0% 100% 0%)
			</td>
		</tr>
		<tr title="Using chroma reduction">
			<td>color(display-p3 0 0 1)</td>
			<td>
				<script>gamutTest("srgb");</script>
			</td>
			<td>
				rgb(0% 0% 100%)
			</td>
		</tr>
		<tr title="Using HSL saturation reduction">
			<td>color(display-p3 0 0 1)</td>
			<td>
				<script>gamutTest("srgb", {method: "hsl.saturation"});</script>
			</td>
			<td>
				rgb(0% 0% 100%)
			</td>
		</tr>
		<tr title="Using chroma reduction">
			<td>color(display-p3 1 1 0)</td>
			<td>
				<script>gamutTest("srgb");</script>
			</td>
			<td>
				rgb(100% 100% 0%)
			</td>
		</tr>
		<tr title="Using HSL saturation reduction">
			<td>color(display-p3 1 1 0)</td>
			<td>
				<script>gamutTest("srgb", {method: "hsl.saturation"});</script>
			</td>
			<td>
				rgb(100% 100% 0%)
			</td>
		</tr>
		<tr title="Using chroma reduction">
			<td>color(display-p3 0 1 1)</td>
			<td>
				<script>gamutTest("srgb");</script>
			</td>
			<td>
				rgb(0% 100% 100%)
			</td>
		</tr>
		<tr title="Using HSL saturation reduction">
			<td>color(display-p3 0 1 1)</td>
			<td>
				<script>gamutTest("srgb", {method: "hsl.saturation"});</script>
			</td>
			<td>
				rgb(0% 100% 100%)
			</td>
		</tr>
		<tr title="Using chroma reduction">
			<td>color(display-p3 1 0 1)</td>
			<td>
				<script>gamutTest("srgb");</script>
			</td>
			<td>
				rgb(100% 0% 100%)
			</td>
		</tr>
		<tr title="Using HSL saturation reduction">
			<td>color(display-p3 1 0 1)</td>
			<td>
				<script>gamutTest("srgb", {method: "hsl.saturation"});</script>
			</td>
			<td>
				rgb(100% 0% 100%)
			</td>
		</tr>
	</table>
</section>

<<<<<<< HEAD
<section>
	<h1>P3 yellow to sRGB</h1>
	<table class="reftest" data-test="fuzzyNumberTest">
		<tr title="Using chroma reduction">
			<td>
				<script>
					print(() => {
						var yellow = new Color("P3", [1, 1, 0]);
						var paler = yellow.to("srgb");
						return paler.toGamut().coords;
					});
				</script>
			</td>
			<td>
				0 0.9838829193480104 0.16187708981499607
			</td>
		</tr>
	</table>
</section>

<script>
function fuzzyNumberTest(test, ref) {
	let decimals = 2;
	test = test.textContent;
	ref = ref.textContent;

	if (test === ref) {
		return true;
	}

	let nRegex = /(-?[\d.]+)/g;
	let nRound = n => (+n).toFixed(decimals);

	test = test.replace(nRegex, nRound);
	ref = ref.replace(nRegex, nRound);

	return Test.equals(test.trim(), ref.trim());
}
//
// $.ready().then(() => {
// 	let lch = [86.61463159131704, 106.45657523304926, 136.0088599937244];
// 	console.log(Color.convert(lch, "lch", "srgb"));
// 	console.log(Color.convert(lch, "lch", "srgb", Color.D50));
// 	console.log(Color.convert(lch, "lch", "srgb", Color.D65));
// });


</script>
=======
<script src="index.js"></script>
>>>>>>> d305837f

</body>
</html><|MERGE_RESOLUTION|>--- conflicted
+++ resolved
@@ -163,26 +163,6 @@
 	</table>
 </section>
 
-<<<<<<< HEAD
-<section>
-	<h1>P3 yellow to sRGB</h1>
-	<table class="reftest" data-test="fuzzyNumberTest">
-		<tr title="Using chroma reduction">
-			<td>
-				<script>
-					print(() => {
-						var yellow = new Color("P3", [1, 1, 0]);
-						var paler = yellow.to("srgb");
-						return paler.toGamut().coords;
-					});
-				</script>
-			</td>
-			<td>
-				0 0.9838829193480104 0.16187708981499607
-			</td>
-		</tr>
-	</table>
-</section>
 
 <script>
 function fuzzyNumberTest(test, ref) {
@@ -212,9 +192,7 @@
 
 
 </script>
-=======
 <script src="index.js"></script>
->>>>>>> d305837f
 
 </body>
 </html>